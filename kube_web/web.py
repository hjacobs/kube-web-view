--- conflicted
+++ resolved
@@ -945,6 +945,9 @@
     all_containers = {"all": True}
 
     for pod in pods:
+        if "initContainers" in pod.obj["spec"]:
+            for container in pod.obj["spec"]["initContainers"]:
+                all_containers[container["name"]] = True
         for container in pod.obj["spec"]["containers"]:
             all_containers[container["name"]] = True
 
@@ -952,7 +955,6 @@
     if show_container_logs:
         for pod in pods:
             color = pod_color(pod.name)
-<<<<<<< HEAD
             if container_name != "all":
                 logs.extend(
                     await get_log_from_container(
@@ -960,41 +962,17 @@
                     )
                 )
             else:
-                for container in pod.obj["spec"]["containers"]:
+                containers = pod.obj["spec"]["containers"]
+
+                if "initContainers" in pod.obj["spec"]:
+                    containers += pod.obj["spec"]["initContainers"]
+
+                for container in containers:
                     logs.extend(
                         await get_log_from_container(
                             color, pod, container["name"], True, tail_lines
                         )
                     )
-=======
-            containers = pod.obj["spec"]["containers"]
-
-            if "initContainers" in pod.obj["spec"]:
-                containers += pod.obj["spec"]["initContainers"]
-
-            for container in containers:
-                try:
-                    container_log = await kubernetes.logs(
-                        pod,
-                        container=container["name"],
-                        timestamps=True,
-                        tail_lines=tail_lines,
-                    )
-                    for line in container_log.split("\n"):
-                        # this is a hacky way to determine whether it's a multi-line log message
-                        # (our current year of the timestamp starts with "20"..)
-                        if line.startswith("20") or not logs:
-                            logs.append((line, pod.name, color, container["name"]))
-                        else:
-                            logs[-1] = (
-                                logs[-1][0] + "\n" + line,
-                                pod.name,
-                                color,
-                                container["name"],
-                            )
-                except requests.exceptions.HTTPError as e:
-                    logger.info(f"Container not Found: {e}")
->>>>>>> 0d2d0bcb
 
     logs.sort()
 
